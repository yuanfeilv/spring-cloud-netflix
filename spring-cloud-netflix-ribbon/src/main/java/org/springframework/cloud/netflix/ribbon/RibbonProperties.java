package org.springframework.cloud.netflix.ribbon;

import java.util.concurrent.TimeUnit;

import com.netflix.client.config.CommonClientConfigKey;
import com.netflix.client.config.IClientConfig;
import com.netflix.client.config.IClientConfigKey;

import static com.netflix.client.config.CommonClientConfigKey.PoolKeepAliveTime;
import static com.netflix.client.config.CommonClientConfigKey.PoolKeepAliveTimeUnits;
import static com.netflix.client.config.CommonClientConfigKey.Port;
import static com.netflix.client.config.CommonClientConfigKey.SecurePort;
import static com.netflix.client.config.DefaultClientConfigImpl.DEFAULT_CONNECTION_IDLE_TIMERTASK_REPEAT_IN_MSECS;
import static com.netflix.client.config.DefaultClientConfigImpl.DEFAULT_CONNECT_TIMEOUT;
import static com.netflix.client.config.DefaultClientConfigImpl.DEFAULT_FOLLOW_REDIRECTS;
import static com.netflix.client.config.DefaultClientConfigImpl.DEFAULT_MAX_CONNECTIONS_PER_HOST;
import static com.netflix.client.config.DefaultClientConfigImpl.DEFAULT_MAX_TOTAL_CONNECTIONS;
import static com.netflix.client.config.DefaultClientConfigImpl.DEFAULT_OK_TO_RETRY_ON_ALL_OPERATIONS;
import static com.netflix.client.config.DefaultClientConfigImpl.DEFAULT_POOL_KEEP_ALIVE_TIME;
import static com.netflix.client.config.DefaultClientConfigImpl.DEFAULT_POOL_KEEP_ALIVE_TIME_UNITS;
import static com.netflix.client.config.DefaultClientConfigImpl.DEFAULT_PORT;
import static com.netflix.client.config.DefaultClientConfigImpl.DEFAULT_READ_TIMEOUT;

public class RibbonProperties {
<<<<<<< HEAD
	private final IClientConfig config;

	public static RibbonProperties from(IClientConfig config) {
		return new RibbonProperties(config);
	}

	RibbonProperties(IClientConfig config) {
		this.config = config;
	}

	public Integer getConnectionCleanerRepeatInterval() {
		return get(CommonClientConfigKey.ConnectionCleanerRepeatInterval);
	}

	public int connectionCleanerRepeatInterval() {
		return get(CommonClientConfigKey.ConnectionCleanerRepeatInterval,
				DEFAULT_CONNECTION_IDLE_TIMERTASK_REPEAT_IN_MSECS);
	}

	public Integer getConnectTimeout() {
		return get(CommonClientConfigKey.ConnectTimeout);
	}

	public int connectTimeout() {
		return connectTimeout(DEFAULT_CONNECT_TIMEOUT);
	}

	public int connectTimeout(int defaultValue) {
		return get(CommonClientConfigKey.ConnectTimeout, defaultValue);
	}

	public Boolean getFollowRedirects() {
		return get(CommonClientConfigKey.FollowRedirects);
	}

	public boolean isFollowRedirects() {
		return isFollowRedirects(DEFAULT_FOLLOW_REDIRECTS);
	}

	public boolean isFollowRedirects(boolean defaultValue) {
		return get(CommonClientConfigKey.FollowRedirects, defaultValue);
	}

	public boolean isGZipPayload() {
		return isGZipPayload(RibbonClientConfiguration.DEFAULT_GZIP_PAYLOAD);
	}

	public boolean isGZipPayload(boolean defaultValue) {
		return get(CommonClientConfigKey.GZipPayload, defaultValue);
	}

	public Integer getMaxConnectionsPerHost() {
		return get(CommonClientConfigKey.MaxConnectionsPerHost);
	}

	public int maxConnectionsPerHost() {
		return maxConnectionsPerHost(DEFAULT_MAX_CONNECTIONS_PER_HOST);
	}

	public int maxConnectionsPerHost(int defaultValue) {
		return get(CommonClientConfigKey.MaxConnectionsPerHost, defaultValue);
	}

	public Integer getMaxTotalConnections() {
		return get(CommonClientConfigKey.MaxTotalConnections);
	}

	public int maxTotalConnections() {
		return maxTotalConnections(DEFAULT_MAX_TOTAL_CONNECTIONS);
	}

	public int maxTotalConnections(int defaultValue) {
		return get(CommonClientConfigKey.MaxTotalConnections, defaultValue);
	}

	public Boolean getOkToRetryOnAllOperations() {
		return get(CommonClientConfigKey.OkToRetryOnAllOperations);
	}

	public boolean isOkToRetryOnAllOperations() {
		return get(CommonClientConfigKey.OkToRetryOnAllOperations,
				DEFAULT_OK_TO_RETRY_ON_ALL_OPERATIONS);
	}

	@SuppressWarnings("deprecation")
	public Long getPoolKeepAliveTime() {
		Object property = this.config.getProperty(PoolKeepAliveTime);
		if (property instanceof Long) {
			return (Long) property;
		}
		return null;
	}

	@SuppressWarnings("deprecation")
	public long poolKeepAliveTime() {
		Object property = this.config.getProperty(PoolKeepAliveTime);
		if (property instanceof Long) {
			return (Long) property;
		}
		return DEFAULT_POOL_KEEP_ALIVE_TIME;
	}

	@SuppressWarnings("deprecation")
	public TimeUnit getPoolKeepAliveTimeUnits() {
		Object property = this.config.getProperty(PoolKeepAliveTimeUnits);
		if (property instanceof TimeUnit) {
			return (TimeUnit) property;
		}
		return DEFAULT_POOL_KEEP_ALIVE_TIME_UNITS;
	}

	public Integer getPort() {
		return get(Port);
	}

	public int port() {
		return get(Port, DEFAULT_PORT);
	}

	public Integer getReadTimeout() {
		return get(CommonClientConfigKey.ReadTimeout);
	}

	public int readTimeout() {
		return readTimeout(DEFAULT_READ_TIMEOUT);
	}

	public int readTimeout(int defaultValue) {
		return get(CommonClientConfigKey.ReadTimeout, defaultValue);
	}

	public Boolean getSecure() {
		return get(CommonClientConfigKey.IsSecure);
	}

	public boolean isSecure() {
		return isSecure(false);
	}

	public boolean isSecure(boolean defaultValue) {
		return get(CommonClientConfigKey.IsSecure, defaultValue);
	}

	public Integer getSecurePort() {
		return this.config.get(SecurePort);
	}

	public Boolean getUseIPAddrForServer() {
		return get(CommonClientConfigKey.UseIPAddrForServer);
	}

	public boolean isUseIPAddrForServer() {
		return isUseIPAddrForServer(false);
	}

	public boolean isUseIPAddrForServer(boolean defaultValue) {
		return get(CommonClientConfigKey.UseIPAddrForServer, defaultValue);
	}

	public <T> boolean has(IClientConfigKey<T> key) {
		return this.config.containsProperty(key);
	}

	public <T> T get(IClientConfigKey<T> key) {
		return this.config.get(key);
	}

	public <T> T get(IClientConfigKey<T> key, T defaultValue) {
		return this.config.get(key, defaultValue);
	}
=======
    private final IClientConfig config;

    public static RibbonProperties from(IClientConfig config) {
        return new RibbonProperties(config);
    }

    RibbonProperties(IClientConfig config) {
        this.config = config;
    }

    public Integer getConnectionCleanerRepeatInterval() {
        return get(CommonClientConfigKey.ConnectionCleanerRepeatInterval);
    }

    public int connectionCleanerRepeatInterval() {
        return get(CommonClientConfigKey.ConnectionCleanerRepeatInterval,
                DEFAULT_CONNECTION_IDLE_TIMERTASK_REPEAT_IN_MSECS);
    }

    public Integer getConnectTimeout() {
        return get(CommonClientConfigKey.ConnectTimeout);
    }

    public int connectTimeout() {
        return connectTimeout(DEFAULT_CONNECT_TIMEOUT);
    }

    public int connectTimeout(int defaultValue) {
        return get(CommonClientConfigKey.ConnectTimeout, defaultValue);
    }

    public Boolean getFollowRedirects() {
        return get(CommonClientConfigKey.FollowRedirects);
    }

    public boolean isFollowRedirects() {
        return isFollowRedirects(DEFAULT_FOLLOW_REDIRECTS);
    }

    public boolean isFollowRedirects(boolean defaultValue) {
        return get(CommonClientConfigKey.FollowRedirects, defaultValue);
    }

    public Integer getMaxConnectionsPerHost() {
        return get(CommonClientConfigKey.MaxConnectionsPerHost);
    }

    public int maxConnectionsPerHost() {
        return maxConnectionsPerHost(DEFAULT_MAX_CONNECTIONS_PER_HOST);
    }

    public int maxConnectionsPerHost(int defaultValue) {
        return get(CommonClientConfigKey.MaxConnectionsPerHost, defaultValue);
    }

    public Integer getMaxTotalConnections() {
        return get(CommonClientConfigKey.MaxTotalConnections);
    }

    public int maxTotalConnections() {
        return maxTotalConnections(DEFAULT_MAX_TOTAL_CONNECTIONS);
    }

    public int maxTotalConnections(int defaultValue) {
        return get(CommonClientConfigKey.MaxTotalConnections, defaultValue);
    }

    public Boolean getOkToRetryOnAllOperations() {
        return get(CommonClientConfigKey.OkToRetryOnAllOperations);
    }

    public boolean isOkToRetryOnAllOperations() {
        return get(CommonClientConfigKey.OkToRetryOnAllOperations,
                DEFAULT_OK_TO_RETRY_ON_ALL_OPERATIONS);
    }

    @SuppressWarnings("deprecation")
    public Long getPoolKeepAliveTime() {
        Object property = this.config.getProperty(PoolKeepAliveTime);
        if (property instanceof Long) {
            return (Long) property;
        } else if (property instanceof String) {
            return Long.valueOf((String) property);
        }
        return null;
    }

    public long poolKeepAliveTime() {
        Long poolKeepAliveTime = getPoolKeepAliveTime();
        if (poolKeepAliveTime != null) {
            return poolKeepAliveTime;
        }

        return DEFAULT_POOL_KEEP_ALIVE_TIME;
    }

    @SuppressWarnings("deprecation")
    public TimeUnit getPoolKeepAliveTimeUnits() {
        Object property = this.config.getProperty(PoolKeepAliveTimeUnits);
        if (property instanceof TimeUnit) {
            return (TimeUnit) property;
        }
        return DEFAULT_POOL_KEEP_ALIVE_TIME_UNITS;
    }

    public Integer getPort() {
        return get(Port);
    }

    public int port() {
        return get(Port, DEFAULT_PORT);
    }

    public Integer getReadTimeout() {
        return get(CommonClientConfigKey.ReadTimeout);
    }

    public int readTimeout() {
        return readTimeout(DEFAULT_READ_TIMEOUT);
    }

    public int readTimeout(int defaultValue) {
        return get(CommonClientConfigKey.ReadTimeout, defaultValue);
    }

    public Boolean getSecure() {
        return get(CommonClientConfigKey.IsSecure);
    }

    public boolean isSecure() {
        return isSecure(false);
    }

    public boolean isSecure(boolean defaultValue) {
        return get(CommonClientConfigKey.IsSecure, defaultValue);
    }

    public Integer getSecurePort() {
        return this.config.get(SecurePort);
    }

    public Boolean getUseIPAddrForServer() {
        return get(CommonClientConfigKey.UseIPAddrForServer);
    }

    public boolean isUseIPAddrForServer() {
        return isUseIPAddrForServer(false);
    }

    public boolean isUseIPAddrForServer(boolean defaultValue) {
        return get(CommonClientConfigKey.UseIPAddrForServer, defaultValue);
    }

    public <T> boolean has(IClientConfigKey<T> key) {
        return this.config.containsProperty(key);
    }

    public <T> T get(IClientConfigKey<T> key) {
        return this.config.get(key);
    }

    public <T> T get(IClientConfigKey<T> key, T defaultValue) {
        return this.config.get(key, defaultValue);
    }
>>>>>>> 567ebda1
}<|MERGE_RESOLUTION|>--- conflicted
+++ resolved
@@ -22,7 +22,6 @@
 import static com.netflix.client.config.DefaultClientConfigImpl.DEFAULT_READ_TIMEOUT;
 
 public class RibbonProperties {
-<<<<<<< HEAD
 	private final IClientConfig config;
 
 	public static RibbonProperties from(IClientConfig config) {
@@ -112,16 +111,18 @@
 		Object property = this.config.getProperty(PoolKeepAliveTime);
 		if (property instanceof Long) {
 			return (Long) property;
+        } else if (property instanceof String) {
+            return Long.valueOf((String) property);
 		}
 		return null;
 	}
 
-	@SuppressWarnings("deprecation")
 	public long poolKeepAliveTime() {
-		Object property = this.config.getProperty(PoolKeepAliveTime);
-		if (property instanceof Long) {
-			return (Long) property;
+        Long poolKeepAliveTime = getPoolKeepAliveTime();
+        if (poolKeepAliveTime != null) {
+            return poolKeepAliveTime;
 		}
+
 		return DEFAULT_POOL_KEEP_ALIVE_TIME;
 	}
 
@@ -193,170 +194,4 @@
 	public <T> T get(IClientConfigKey<T> key, T defaultValue) {
 		return this.config.get(key, defaultValue);
 	}
-=======
-    private final IClientConfig config;
-
-    public static RibbonProperties from(IClientConfig config) {
-        return new RibbonProperties(config);
-    }
-
-    RibbonProperties(IClientConfig config) {
-        this.config = config;
-    }
-
-    public Integer getConnectionCleanerRepeatInterval() {
-        return get(CommonClientConfigKey.ConnectionCleanerRepeatInterval);
-    }
-
-    public int connectionCleanerRepeatInterval() {
-        return get(CommonClientConfigKey.ConnectionCleanerRepeatInterval,
-                DEFAULT_CONNECTION_IDLE_TIMERTASK_REPEAT_IN_MSECS);
-    }
-
-    public Integer getConnectTimeout() {
-        return get(CommonClientConfigKey.ConnectTimeout);
-    }
-
-    public int connectTimeout() {
-        return connectTimeout(DEFAULT_CONNECT_TIMEOUT);
-    }
-
-    public int connectTimeout(int defaultValue) {
-        return get(CommonClientConfigKey.ConnectTimeout, defaultValue);
-    }
-
-    public Boolean getFollowRedirects() {
-        return get(CommonClientConfigKey.FollowRedirects);
-    }
-
-    public boolean isFollowRedirects() {
-        return isFollowRedirects(DEFAULT_FOLLOW_REDIRECTS);
-    }
-
-    public boolean isFollowRedirects(boolean defaultValue) {
-        return get(CommonClientConfigKey.FollowRedirects, defaultValue);
-    }
-
-    public Integer getMaxConnectionsPerHost() {
-        return get(CommonClientConfigKey.MaxConnectionsPerHost);
-    }
-
-    public int maxConnectionsPerHost() {
-        return maxConnectionsPerHost(DEFAULT_MAX_CONNECTIONS_PER_HOST);
-    }
-
-    public int maxConnectionsPerHost(int defaultValue) {
-        return get(CommonClientConfigKey.MaxConnectionsPerHost, defaultValue);
-    }
-
-    public Integer getMaxTotalConnections() {
-        return get(CommonClientConfigKey.MaxTotalConnections);
-    }
-
-    public int maxTotalConnections() {
-        return maxTotalConnections(DEFAULT_MAX_TOTAL_CONNECTIONS);
-    }
-
-    public int maxTotalConnections(int defaultValue) {
-        return get(CommonClientConfigKey.MaxTotalConnections, defaultValue);
-    }
-
-    public Boolean getOkToRetryOnAllOperations() {
-        return get(CommonClientConfigKey.OkToRetryOnAllOperations);
-    }
-
-    public boolean isOkToRetryOnAllOperations() {
-        return get(CommonClientConfigKey.OkToRetryOnAllOperations,
-                DEFAULT_OK_TO_RETRY_ON_ALL_OPERATIONS);
-    }
-
-    @SuppressWarnings("deprecation")
-    public Long getPoolKeepAliveTime() {
-        Object property = this.config.getProperty(PoolKeepAliveTime);
-        if (property instanceof Long) {
-            return (Long) property;
-        } else if (property instanceof String) {
-            return Long.valueOf((String) property);
-        }
-        return null;
-    }
-
-    public long poolKeepAliveTime() {
-        Long poolKeepAliveTime = getPoolKeepAliveTime();
-        if (poolKeepAliveTime != null) {
-            return poolKeepAliveTime;
-        }
-
-        return DEFAULT_POOL_KEEP_ALIVE_TIME;
-    }
-
-    @SuppressWarnings("deprecation")
-    public TimeUnit getPoolKeepAliveTimeUnits() {
-        Object property = this.config.getProperty(PoolKeepAliveTimeUnits);
-        if (property instanceof TimeUnit) {
-            return (TimeUnit) property;
-        }
-        return DEFAULT_POOL_KEEP_ALIVE_TIME_UNITS;
-    }
-
-    public Integer getPort() {
-        return get(Port);
-    }
-
-    public int port() {
-        return get(Port, DEFAULT_PORT);
-    }
-
-    public Integer getReadTimeout() {
-        return get(CommonClientConfigKey.ReadTimeout);
-    }
-
-    public int readTimeout() {
-        return readTimeout(DEFAULT_READ_TIMEOUT);
-    }
-
-    public int readTimeout(int defaultValue) {
-        return get(CommonClientConfigKey.ReadTimeout, defaultValue);
-    }
-
-    public Boolean getSecure() {
-        return get(CommonClientConfigKey.IsSecure);
-    }
-
-    public boolean isSecure() {
-        return isSecure(false);
-    }
-
-    public boolean isSecure(boolean defaultValue) {
-        return get(CommonClientConfigKey.IsSecure, defaultValue);
-    }
-
-    public Integer getSecurePort() {
-        return this.config.get(SecurePort);
-    }
-
-    public Boolean getUseIPAddrForServer() {
-        return get(CommonClientConfigKey.UseIPAddrForServer);
-    }
-
-    public boolean isUseIPAddrForServer() {
-        return isUseIPAddrForServer(false);
-    }
-
-    public boolean isUseIPAddrForServer(boolean defaultValue) {
-        return get(CommonClientConfigKey.UseIPAddrForServer, defaultValue);
-    }
-
-    public <T> boolean has(IClientConfigKey<T> key) {
-        return this.config.containsProperty(key);
-    }
-
-    public <T> T get(IClientConfigKey<T> key) {
-        return this.config.get(key);
-    }
-
-    public <T> T get(IClientConfigKey<T> key, T defaultValue) {
-        return this.config.get(key, defaultValue);
-    }
->>>>>>> 567ebda1
 }